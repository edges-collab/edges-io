--- conflicted
+++ resolved
@@ -1,11 +1,8 @@
 from pathlib import Path
 
-<<<<<<< HEAD
-from edges_io.vna import SParams
-=======
 import numpy as np
 from edges_io.io import S1P
->>>>>>> 43f9a92a
+from edges_io.sparams import SParams
 
 
 def test_s1p_read(datadir: Path):
