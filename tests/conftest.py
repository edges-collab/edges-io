import copy
from pathlib import Path

<<<<<<< HEAD
from edges_io import TEST_DATA_PATH
=======
import numpy as np
import pytest
>>>>>>> 43f9a92a
from edges_io.h5 import HDF5RawSpectrum


@pytest.fixture(scope="session")
def tmpdir(tmp_path_factory):
    return tmp_path_factory.mktemp("edges-io-tests")


@pytest.fixture(scope="session")
def fastspec_data():
    ntimes = 2
    nfreqs = 32768

    attrs = {
        "fastspec_version": "0.0.0",
        "start": 0,
        "stop": 0,
        "site": "simulated",
        "instrument": "mid",
        "switch_delay": 0.5,
        "input_channel": 1,
        "voltage_range": 0,
        "samples_per_accumulation": 4294967269,
        "acquisition_rate": 400,
        "num_channels": nfreqs,
        "num_taps": 5,
        "window_function_id": 3,
        "num_fft_threads": 10,
        "num_fft_buffers": 100,
        "stop_cycles": 0,
        "stop_seconds": 0.0,
        "stop_time": "",
    }

    spec = {
        "p0": np.zeros((ntimes, nfreqs)),
        "p1": np.zeros((ntimes, nfreqs)),
        "p2": np.zeros((ntimes, nfreqs)),
        "Q": np.zeros((ntimes, nfreqs)),
    }

    fq_anc = {"frequencies": np.linspace(40, 200, nfreqs)}
    time_anc = {
        "times": np.array(["2020:001:01:01:01", "2020:001:01:02:01"], dtype="|S17"),
        "adcmax": np.zeros((ntimes, 3)),
        "adcmin": np.zeros((ntimes, 3)),
        "data_drops": np.zeros((ntimes, 3), dtype="int"),
    }

    return {
        "meta": attrs,
        "spectra": spec,
        "time_ancillary": time_anc,
        "freq_ancillary": fq_anc,
    }


@pytest.fixture(scope="session", autouse=True)
def fastspec_spectrum_fl(tmpdir, fastspec_data):
    """An auto-generated empty Fastspec h5 format file."""
    spectrum = HDF5RawSpectrum.from_data(fastspec_data)
    flname = tmpdir / "fastspec_example_file.h5"

    spectrum.write(flname)
    return flname


@pytest.fixture(scope="session", autouse=True)
def fastspec_spectrum_fl_2dim_time(tmpdir, fastspec_data):
    """An auto-generate empty Fastspec h5 format file."""
    new_fspec_data = copy.deepcopy(fastspec_data)

    t = new_fspec_data["time_ancillary"]["times"]
    new_fspec_data["time_ancillary"]["times"] = np.vstack((t, t, t)).T
    spectrum = HDF5RawSpectrum.from_data(new_fspec_data)
    flname = tmpdir / "fastspec_example_file_time_2dim.h5"

    spectrum.write(flname)
    return flname


@pytest.fixture(scope="session")
def datadir() -> Path:
    return TEST_DATA_PATH<|MERGE_RESOLUTION|>--- conflicted
+++ resolved
@@ -1,12 +1,9 @@
 import copy
 from pathlib import Path
 
-<<<<<<< HEAD
-from edges_io import TEST_DATA_PATH
-=======
 import numpy as np
 import pytest
->>>>>>> 43f9a92a
+from edges_io import TEST_DATA_PATH
 from edges_io.h5 import HDF5RawSpectrum
 
 
